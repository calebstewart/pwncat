--- conflicted
+++ resolved
@@ -506,7 +506,7 @@
 
     @abstractmethod
     def getuid(self):
-        """ Get the current user ID """
+        """Get the current user ID"""
 
     @abstractmethod
     def getenv(self, name: str) -> str:
@@ -518,131 +518,6 @@
         """
 
     @abstractmethod
-<<<<<<< HEAD
-    def reload_users(self):
-        """Reload the user and group cache. This is automatically called
-        if the cache hasn't been built yet, but may be called manually
-        if you know the users have changed. This method is also called
-        if a lookup for a specific user or group ID fails."""
-
-    def iter_users(self) -> Generator["pwncat.db.User", None, None]:
-        """Iterate over all users on the remote system"""
-
-        with self.session.db as db:
-            users = db.query(pwncat.db.User).filter_by(host_id=self.session.host).all()
-
-            if users is None:
-                self.reload_users()
-
-                users = (
-                    db.query(pwncat.db.User).filter_by(host_id=self.session.host).all()
-                )
-
-            if users is not None:
-                for user in users:
-                    _ = user.groups
-                    yield user
-
-        return
-
-    def find_user(
-        self,
-        name: Optional[str] = None,
-        id: Optional[int] = None,
-        _recurse: bool = True,
-    ) -> "pwncat.db.User":
-        """Locate a user by name or UID. If the user/group cache has not
-        been built, then reload_users is automatically called. If the
-        lookup fails, reload_users is called automatically to ensure that
-        there has not been a user/group update remotely. If the user
-        still cannot be found, a KeyError is raised."""
-
-        with self.session.db as db:
-            user = db.query(pwncat.db.User).filter_by(host_id=self.session.host)
-
-            if name is not None:
-                user = user.filter_by(name=name)
-            if id is not None:
-                user = user.filter_by(id=id)
-
-            user = user.first()
-            if user is None and _recurse:
-                self.reload_users()
-                return self.find_user(name=name, id=id, _recurse=False)
-            elif user is None:
-                raise KeyError
-
-            return user
-
-    def update_user(self):
-        """Force an update of the current user the next time it is requested."""
-
-        self._current_user = None
-
-    def current_user(self):
-        """Retrieve a user object for the current user"""
-
-        if self._current_user is not None:
-            return self._current_user
-
-        self._current_user = self.find_user(name=self.whoami())
-
-        return self._current_user
-
-    def iter_groups(self) -> Generator["pwncat.db.Group", None, None]:
-        """Iterate over all groups on the remote system"""
-
-        with self.session.db as db:
-            groups = (
-                db.query(pwncat.db.Group).filter_by(host_id=self.session.host).all()
-            )
-
-            if groups is None:
-                self.reload_users()
-
-                groups = (
-                    db.query(pwncat.db.Group).filter_by(host_id=self.session.host).all()
-                )
-
-            if groups is not None:
-                for group in groups:
-                    _ = group.members
-                    yield group
-
-        return
-
-    def find_group(
-        self,
-        name: Optional[str] = None,
-        id: Optional[int] = None,
-        _recurse: bool = True,
-    ) -> "pwncat.db.Group":
-        """Locate a group by name or GID. If the user/group cache has not
-        been built, then reload_users is automatically called. If the
-        lookup fails, reload_users is called automatically to ensure that
-        there has not been a user/group update remotely. If the group
-        still cannot be found, a KeyError is raised."""
-
-        with self.session.db as db:
-            group = db.query(pwncat.db.Group).filter_by(host_id=self.session.host)
-
-            if name is not None:
-                group = group.filter_by(name=name)
-            if id is not None:
-                group = group.filter_by(id=id)
-
-            group = group.first()
-            if group is None and _recurse:
-                self.reload_users()
-                return self.find_group(name=name, id=id, _recurse=False)
-            elif group is None:
-                raise KeyError
-
-            return group
-
-    @abstractmethod
-=======
->>>>>>> ad5ad1a9
     def stat(self, path: str) -> os.stat_result:
         """Run stat on a path on the remote system and return a stat result
         This is mainly used by the concrete Path type to fill in a majority
