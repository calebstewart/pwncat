#!/usr/bin/env python3
import re

from rich import box
from rich.table import Table
from rich.progress import Progress

import pwncat
from pwncat.util import console
from pwncat.channel import ChannelError
from pwncat.modules import ModuleFailed
from pwncat.commands import Complete, Parameter, CommandDefinition
from pwncat.platform import PlatformError


class Command(CommandDefinition):
    """
    Connect to a remote victim. This command is only valid prior to an established
    connection. This command attempts to act similar to common tools such as netcat
    and ssh simultaneosly. Connection strings come in two forms. Firstly, pwncat
    can act like netcat. Using `connect [host] [port]` will connect to a bind shell,
    while `connect -l [port]` will listen for a reverse shell on the specified port.

    The second form is more explicit. A connection string can be used of the form
    `[protocol://][user[:password]@][host][:port]`. If a user is specified, the
    default protocol is `ssh`. If no user is specified, the default protocol is
    `connect` (connect to bind shell). If no host is specified or `host` is "0.0.0.0"
    then the `bind` protocol is used (listen for reverse shell). The currently available
    protocols are:

    - ssh
    - connect
    - bind

    The `--identity/-i` argument is ignored unless the `ssh` protocol is used.
    """

    PROG = "connect"
    ARGS = {
        "--identity,-i": Parameter(
            Complete.LOCAL_FILE,
            help="The private key for authentication for SSH connections",
        ),
        "--listen,-l": Parameter(
            Complete.NONE,
            action="store_true",
            help="Enable the `bind` protocol (supports netcat-like syntax)",
        ),
        "--platform,-m": Parameter(
            Complete.NONE,
            help="Name of the platform to use (default: linux)",
            default="linux",
        ),
        "--port,-p": Parameter(
            Complete.NONE,
            help="Alternative port number argument supporting netcat-like syntax",
        ),
        "--list": Parameter(
            Complete.NONE,
            action="store_true",
            help="List installed implants with remote connection capability",
        ),
        "--ssl-cert": Parameter(
            Complete.LOCAL_FILE,
            help="Certificate for SSL-encrypted listeners (PEM)",
        ),
        "--ssl-key": Parameter(
            Complete.LOCAL_FILE, help="Key for SSL-encrypted listeners (PEM)"
        ),
        "--ssl": Parameter(
            Complete.NONE, action="store_true", help="Connect or listen with SSL"
        ),
        "connection_string": Parameter(
            Complete.NONE,
            metavar="[protocol://][user[:password]@][host][:port]",
            help="Connection string describing the victim to connect to",
            nargs="?",
        ),
        "pos_port": Parameter(
            Complete.NONE,
            nargs="?",
            metavar="port",
            help="Alternative port number argument supporting netcat-like syntax",
        ),
    }
    LOCAL = True
    CONNECTION_PATTERN = re.compile(
        r"""^(?P<protocol>[-a-zA-Z0-9_]*://)?((?P<user>[^:@]*)?(?P<password>:(\\@|[^@])*)?@)?(?P<host>[^:]*)?(?P<port>:[0-9]*)?(\?(?P<querystring>.*))?$"""
    )

    def run(self, manager: "pwncat.manager.Manager", args):

        query_args = {}
        query_args["protocol"] = None
        query_args["user"] = None
        query_args["password"] = None
        query_args["host"] = None
        query_args["port"] = None
        query_args["platform"] = args.platform
        query_args["identity"] = args.identity
        query_args["certfile"] = args.ssl_cert
        query_args["keyfile"] = args.ssl_key
        query_args["ssl"] = args.ssl
        querystring = None
        used_implant = None

        if args.list:

            db = manager.db.open()
            implants = []

            table = Table(
                "ID",
                "Address",
                "Platform",
                "Implant",
                "User",
                box=box.MINIMAL_DOUBLE_HEAD,
            )

            # Locate all installed implants
            for target in db.root.targets:

                # Collect users
                users = {}
                for fact in target.facts:
                    if "user" in fact.types:
                        users[fact.id] = fact

                # Collect implants
                for fact in target.facts:
                    if "implant.remote" in fact.types:
                        table.add_row(
                            target.guid,
                            target.public_address[0],
                            target.platform,
                            fact.source,
                            users[fact.uid].name,
                        )

            if not table.rows:
                console.log("[red]error[/red]: no remote implants found")
            else:
                console.print(table)

            return

        if args.connection_string:
            m = self.CONNECTION_PATTERN.match(args.connection_string)
            query_args["protocol"] = m.group("protocol")
            query_args["user"] = m.group("user")
            query_args["password"] = m.group("password")
            query_args["host"] = m.group("host")
            query_args["port"] = m.group("port")
            querystring = m.group("querystring")

            if query_args["protocol"] is not None:
                query_args["protocol"] = query_args["protocol"].removesuffix("://")

        if querystring is not None:
            for arg in querystring.split("&"):
                if arg.find("=") == -1:
                    continue

                key, *value = arg.split("=")

                if key in query_args and query_args[key] is not None:
                    console.log(f"[red]error[/red]: multiple values for {key}")
                    return

                query_args[key] = "=".join(value)

        if query_args["host"] is not None and query_args["host"] == "":
            query_args["host"] = None

        if query_args["protocol"] is not None and args.listen:
            console.log(
                "[red]error[/red]: --listen is not compatible with an explicit connection string"
            )
            return

        if (query_args["certfile"] is None and query_args["keyfile"] is not None) or (
            query_args["certfile"] is not None and query_args["keyfile"] is None
        ):
            console.log(
                "[red]error[/red]: both a ssl certificate and key file are required"
            )
            return

        if query_args["certfile"] is not None or query_args["keyfile"] is not None:
            query_args["ssl"] = True

        if (
            sum(
                [
                    query_args["port"] is not None,
                    args.port is not None,
                    args.pos_port is not None,
                ]
            )
            > 1
        ):
            console.log("[red]error[/red]: multiple ports specified")
            return

        console.log(args.pos_port)

        if args.port is not None:
            query_args["port"] = args.port
        if args.pos_port is not None:
            query_args["port"] = args.pos_port

        if query_args["port"] is not None:
            try:
                query_args["port"] = int(query_args["port"].lstrip(":"))
            except ValueError:
                console.log(
                    f"[red]error[/red]: {query_args['port'].lstrip(':')}: invalid port number"
                )
                return

        # Attempt to reconnect via installed implants
        if (
            query_args["protocol"] is None
            and query_args["password"] is None
            and query_args["port"] is None
            and args.identity is None
        ):
            db = manager.db.open()
            implants = []

            # Locate all installed implants
            for target in db.root.targets:

                if (
                    target.guid != query_args["host"]
                    and target.public_address[0] != query_args["host"]
                ):
                    continue

                # Collect users
                users = {}
                for fact in target.facts:
                    if "user" in fact.types:
                        users[fact.id] = fact

                # Collect implants
                for fact in target.facts:
                    if "implant.remote" in fact.types:
                        implants.append((target, users[fact.uid], fact))

            with Progress(
                "triggering implant",
                "•",
                "{task.fields[status]}",
                transient=True,
                console=console,
            ) as progress:
                task = progress.add_task("", status="...")
                for target, implant_user, implant in implants:
                    # Check correct query_args["user"]
                    if (
                        query_args["user"] is not None
                        and implant_user.name != query_args["user"]
                    ):
                        continue
                    # Check correct platform
                    if (
                        query_args["platform"] is not None
                        and target.platform != query_args["platform"]
                    ):
                        continue

                    progress.update(
                        task, status=f"trying [cyan]{implant.source}[/cyan]"
                    )

                    # Attempt to trigger a new session
                    try:
                        session = implant.trigger(manager, target)
                        manager.target = session
                        used_implant = implant
                        break
<<<<<<< HEAD
                    except ModuleFailed:
                        db.transaction_manager.commit()
=======
                    except (ChannelError, PlatformError, ModuleFailed):
>>>>>>> a949a611
                        continue

        if used_implant is not None:
            manager.target.log(f"connected via {used_implant.title(manager.target)}")
        else:
<<<<<<< HEAD
            manager.create_session(**query_args)
=======
            try:
                manager.create_session(
                    platform=args.platform,
                    protocol=protocol,
                    user=user,
                    password=password,
                    host=host,
                    port=port,
                    identity=args.identity,
                )
            except (ChannelError, PlatformError) as exc:
                manager.log(f"connection failed: {exc}")
>>>>>>> a949a611
<|MERGE_RESOLUTION|>--- conflicted
+++ resolved
@@ -281,30 +281,14 @@
                         manager.target = session
                         used_implant = implant
                         break
-<<<<<<< HEAD
-                    except ModuleFailed:
+                    except (ChannelError, PlatformError, ModuleFailed):
                         db.transaction_manager.commit()
-=======
-                    except (ChannelError, PlatformError, ModuleFailed):
->>>>>>> a949a611
                         continue
 
         if used_implant is not None:
             manager.target.log(f"connected via {used_implant.title(manager.target)}")
         else:
-<<<<<<< HEAD
-            manager.create_session(**query_args)
-=======
             try:
-                manager.create_session(
-                    platform=args.platform,
-                    protocol=protocol,
-                    user=user,
-                    password=password,
-                    host=host,
-                    port=port,
-                    identity=args.identity,
-                )
+                manager.create_session(**query_args)
             except (ChannelError, PlatformError) as exc:
-                manager.log(f"connection failed: {exc}")
->>>>>>> a949a611
+                manager.log(f"connection failed: {exc}")