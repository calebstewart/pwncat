# Changelog
All notable changes to this project will be documented in this file.

The format is based on [Keep a Changelog](https://keepachangelog.com/en/1.0.0/),
and this project adheres to [Semantic Versioning](https://semver.org/spec/v2.0.0.html).

The Changelog starts with v0.4.1, because we did not keep one before that,
and simply didn't have the time to go back and retroactively create one.

## [Unreleased]
<<<<<<< HEAD
### Fixed
- Pinned container base image to alpine 3.13.5 and installed to virtualenv ([#134](https://github.com/calebstewart/pwncat/issues/134))
=======
### Changed
- Changed session tracking so session IDs aren't reused
- Changed zsh prompt to match CWD of other shell prompts
### Fixed
- Fixed syntax for f-strings in escalation command
>>>>>>> 723d8dfd

## [0.4.2] - 2021-06-15
Quick patch release due to corrected bug in `ChannelFile` which caused command
output to be empty in some situations.

### Fixed
- Fixed `linux.enumerate.system.network` to work with old and new style `ip`.
- Fixed `ChannelFile.recvinto` which will no longer raise `BlockingIOError` ([#126](https://github.com/calebstewart/pwncat/issues/126), [#131](https://github.com/calebstewart/pwncat/issues/131))
- Fixed sessions command with invalid session ID ([#130](https://github.com/calebstewart/pwncat/issues/130))
- Fixed zsh shell prompt color syntax ([#130](https://github.com/calebstewart/pwncat/issues/130))
### Added
- Added Pull Request template
- Added CONTRIBUTING.md
- Added `--version` option to entrypoint to retrieve pwncat version
- Added `latest` tag to documented install command to prevent dev installs

## [0.4.1] - 2021-06-14
### Added
- Differentiate prompt syntax for standard bash, zsh and sh ([#126](https://github.com/calebstewart/pwncat/issues/126))
- Added `-c=never` to `ip` command in `linux.enumerate.system.network`
  ([#126](https://github.com/calebstewart/pwncat/issues/126))
- Updated Dockerfile to properly build post-v0.4.0 releases ([#125](https://github.com/calebstewart/pwncat/issues/125))
- Added check for `nologin` shell to stop pwncat from accidentally
  closing the session ([#116](https://github.com/calebstewart/pwncat/issues/116))
- Resolved all flake8 errors ([#123](https://github.com/calebstewart/pwncat/issues/123))
- Improved EOF handling for Linux file-writes ([#117](https://github.com/calebstewart/pwncat/issues/117))<|MERGE_RESOLUTION|>--- conflicted
+++ resolved
@@ -8,16 +8,12 @@
 and simply didn't have the time to go back and retroactively create one.
 
 ## [Unreleased]
-<<<<<<< HEAD
 ### Fixed
 - Pinned container base image to alpine 3.13.5 and installed to virtualenv ([#134](https://github.com/calebstewart/pwncat/issues/134))
-=======
+- Fixed syntax for f-strings in escalation command
 ### Changed
 - Changed session tracking so session IDs aren't reused
 - Changed zsh prompt to match CWD of other shell prompts
-### Fixed
-- Fixed syntax for f-strings in escalation command
->>>>>>> 723d8dfd
 
 ## [0.4.2] - 2021-06-15
 Quick patch release due to corrected bug in `ChannelFile` which caused command
